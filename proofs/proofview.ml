--- conflicted
+++ resolved
@@ -809,21 +809,10 @@
 let register_goals c =
   Proof.modify (fun (step, env) -> ({ step with comb = c @ step.comb }, env))
 
-<<<<<<< HEAD
 (** {7 Unsafe primitives} *)
-=======
+
 let register_goals c =
-  Proof.modify (fun step -> { step with comb = c @ step.comb })
-
-(* Shelves all the goals under focus. *)
-let shelve =
-  (* spiwack: convenience notations, waiting for ocaml 3.12 *)
-  let (>>=) = Proof.bind in
-  let (>>) = Proof.seq in
-  Proof.get >>= fun initial ->
-  Proof.set {initial with comb=[]} >>
-  Proof.put (true,(initial.comb,[]))
->>>>>>> 6da3649e
+  Proof.modify (fun (step, env) -> ({ step with comb = c @ step.comb }, env))
 
 module Unsafe = struct
 
